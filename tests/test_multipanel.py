--- conflicted
+++ resolved
@@ -45,11 +45,7 @@
 
         # assert 4 panels
         self.assertEqual(fig.panels.__len__(), 4)
-<<<<<<< HEAD
-        self.assertEqual(fig._labels, "ABCD")
-=======
         self.assertEqual(fig._labels, 'ABCD')
->>>>>>> 1f9117aa
         self.assertEqual(fig.shape, (2, 2))
 
     def test_init_002_grid_intlist(self):
@@ -63,22 +59,13 @@
         fig = mp.MultiPanel(grid=grid)
 
         self.assertEqual(fig.panels.__len__(), 12)
-<<<<<<< HEAD
-        self.assertEqual(fig._labels, "ABCDEFGHIJKL")
-=======
         self.assertEqual(fig._labels, 'ABCDEFGHIJKL')
->>>>>>> 1f9117aa
         self.assertEqual(fig.shape, (4, 12))
 
         grid2 = (2, 1)  # 3 panels with location tuple test
         fig2 = mp.MultiPanel(grid=grid2)
 
         self.assertEqual(fig2.panels.__len__(), 3)
-<<<<<<< HEAD
-        self.assertEqual(fig2._labels, "ABC")
-        self.assertEqual(fig2.shape, (2, 2))
-        self.assertEqual(fig2._locations, [(0, 0), (0, 1), (1, range(0, 2))])
-=======
         self.assertEqual(fig2._labels, 'ABC')
         self.assertEqual(fig2.shape, (2, 2))
         self.assertEqual(fig2._locations, [
@@ -86,7 +73,6 @@
             (0, 1),
             (1, range(0, 2))
         ])
->>>>>>> 1f9117aa
 
     def test_init_003_grid_tuples(self):
         """
@@ -95,13 +81,6 @@
         003 - Initialization based on ``grid`` being a list of location tuples.
         """
 
-<<<<<<< HEAD
-        grid = [(0, 0), (0, 1), (range(1, 3), 0), (range(1, 3), 1)]
-        fig = mp.MultiPanel(grid=grid)
-
-        self.assertEqual(fig.panels.__len__(), 4)
-        self.assertEqual(fig._labels, "ABCD")
-=======
         grid = [
             (0, 0),
             (0, 1),
@@ -112,7 +91,6 @@
 
         self.assertEqual(fig.panels.__len__(), 4)
         self.assertEqual(fig._labels, 'ABCD')
->>>>>>> 1f9117aa
         self.assertEqual(fig.shape, (3, 2))
         self.assertEqual(fig._locations, grid)
 
@@ -124,20 +102,11 @@
         mapping panel labels to locations.
         """
 
-<<<<<<< HEAD
-        labels = {
-            "A1": (0, 0),
-            "A2": (0, 1),
-            "B": (range(1, 3), 0),
-            "C": (range(1, 3), 1),
-        }
-=======
         labels = {'A1': (0, 0),
                   'A2': (0, 1),
                   'B': (range(1, 3), 0),
                   'C': (range(1, 3), 1)
                   }
->>>>>>> 1f9117aa
 
         fig = mp.MultiPanel(labels=labels)
 
@@ -153,14 +122,9 @@
         004 - Initialization based on ``labels`` being a list of custom labels.
         """
 
-<<<<<<< HEAD
-        labels = ["A1", "A2", "B1", "B2"]
-        fig = mp.MultiPanel(labels=labels)
-=======
         labels = ['A1', 'A2',
                   'B1', 'B2']
         fig = mp.MultiPanel(labels = labels)
->>>>>>> 1f9117aa
         self.assertEqual(fig.panels.__len__(), 4)
         self.assertEqual(fig._labels, labels)
 
@@ -168,16 +132,6 @@
         """
         Test TypeErrors if invalid inputs are given
         """
-<<<<<<< HEAD
-        self.assertRaises(TypeError, mp.MultiPanel, grid=[1, 2, "string"])
-
-        self.assertRaises(TypeError, mp.MultiPanel, shape=(1, (2, 4)))
-
-        self.assertRaises(TypeError, mp.MultiPanel, labels=123)
-
-        # Too few labels for the number of panels
-        self.assertRaises(AssertionError, mp.MultiPanel, grid=(1, 3), labels=["ABC"])
-=======
         self.assertRaises(TypeError, mp.MultiPanel,
                           grid=[1, 2, 'string'])
 
@@ -191,7 +145,6 @@
         self.assertRaises(AssertionError, mp.MultiPanel,
                           grid=(1, 3),
                           labels=['ABC'])
->>>>>>> 1f9117aa
 
     def test_warnings(self):
         """
@@ -199,16 +152,6 @@
         """
 
         # If parameters given are ignored
-<<<<<<< HEAD
-        self.assertWarns(
-            Warning, mp.MultiPanel, labels={"A1": (0, 0), "A2": (0, 1)}, shape=(3, 2)
-        )
-
-        # If panels overlap
-        self.assertWarns(
-            Warning, mp.MultiPanel, labels={"A1": (0, 0), "A2": (0, range(2))}
-        )
-=======
         self.assertWarns(Warning, mp.MultiPanel,
                          labels={'A1': (0,0),
                                  'A2': (0,1)
@@ -222,7 +165,6 @@
                                  'A2': (0, range(2))
                                  }
                          )
->>>>>>> 1f9117aa
 
 
 class Test_get_letters(unittest.TestCase):
